from __future__ import annotations

import logging
<<<<<<< HEAD
from datetime import datetime, timezone
from typing import Any, Dict, List, Optional, Union, cast
=======
from typing import Any, Dict, List, Optional, Type, TypeVar, Union, Type, Generic
from fastapi import HTTPException, status
from sqlalchemy.orm import Session, joinedload
from sqlalchemy.sql import func
import traceback
>>>>>>> 72cc1ed9

from sqlalchemy import select, func, or_
from sqlalchemy.ext.asyncio import AsyncSession
from sqlalchemy.orm import Session, selectinload, joinedload

from app import models, schemas
from app.crud.base import CRUDBase
from app.models import Build, Profession, User, build_profession
from typing import List, Dict, Any, Optional
from datetime import datetime, timezone
import random
import logging

logger = logging.getLogger(__name__)

logger = logging.getLogger(__name__)

class CRUDBuild(CRUDBase[Build, schemas.BuildCreate, schemas.BuildUpdate]):
    """CRUD operations for Build model with both sync and async support."""

    def get_multi_by_owner(
        self, db: Session, *, owner_id: int, skip: int = 0, limit: int = 100
    ) -> List[models.Build]:
        """Get multiple builds by owner ID (synchronous)."""
        stmt = (
            select(self.model)
            .where(self.model.created_by_id == owner_id)
            .offset(skip)
            .limit(limit)
        )
        return list(db.scalars(stmt).all())

    async def get_multi_by_owner_async(
        self, db: AsyncSession, *, owner_id: int, skip: int = 0, limit: int = 100
    ) -> List[models.Build]:
        """Get multiple builds by owner ID (asynchronous)."""
        stmt = (
            select(self.model)
            .where(self.model.created_by_id == owner_id)
            .offset(skip)
            .limit(limit)
        )
        result = await db.execute(stmt)
        return list(result.scalars().all())

    def get_public_builds(
        self, db: Session, *, skip: int = 0, limit: int = 100
    ) -> List[models.Build]:
        """Get public builds (synchronous)."""
        stmt = (
            select(self.model)
            .where(self.model.is_public == True)  # noqa: E712
            .offset(skip)
            .limit(limit)
        )
        return list(db.scalars(stmt).all())

    async def get_public_builds_async(
        self, db: AsyncSession, *, skip: int = 0, limit: int = 100
    ) -> List[models.Build]:
        """Get public builds (asynchronous)."""
        stmt = (
            select(self.model)
            .where(self.model.is_public == True)  # noqa: E712
            .offset(skip)
            .limit(limit)
        )
        result = await db.execute(stmt)
        return list(result.scalars().all())

    def create_with_owner(
        self, db: Session, *, obj_in: schemas.BuildCreate, owner_id: int
    ) -> Optional[Build]:
        """
        Create a new build with the given owner and profession associations (synchronous).
        
        Args:
            db: Database session
            obj_in: Build data including profession_ids
            owner_id: ID of the user creating the build
            
        Returns:
            The created build with associated professions, or None if creation failed
        """
        try:
            logger.info(f"Starting build creation for user {owner_id}")
            logger.info(f"Build data: {obj_in}")
            
            # Prepare build data
            build_data = obj_in.model_dump()
            profession_ids = build_data.pop('profession_ids', [])
            
            # Log the profession IDs we're trying to associate
            logger.info(f"Associating profession IDs: {profession_ids}")
            
            # Verify all professions exist before starting the transaction
            if profession_ids:
                existing_professions = db.query(Profession).filter(Profession.id.in_(profession_ids)).all()
                existing_ids = {p.id for p in existing_professions}
                missing_ids = set(profession_ids) - existing_ids
                
                if missing_ids:
                    error_msg = f"The following profession IDs do not exist: {missing_ids}"
                    logger.error(error_msg)
                    raise ValueError(error_msg)
            
            # Add required fields
            build_data['created_by_id'] = owner_id
            now = datetime.now(timezone.utc)
            build_data['created_at'] = now
            build_data['updated_at'] = now
            build_data.setdefault('config', {})
            build_data.setdefault('constraints', {})
            
            # Log the final build data
            logger.info(f"Creating build with data: {build_data}")
            
            # Create build
            db_obj = Build(**build_data)
            db.add(db_obj)
            db.flush()  # This will generate the build ID
            
            logger.info(f"Created build with ID: {db_obj.id}")
            
            # Add profession associations if any
            if profession_ids:
                for prof_id in profession_ids:
                    logger.info(f"Adding profession {prof_id} to build {db_obj.id}")
                    stmt = build_profession.insert().values(
                        build_id=db_obj.id,
                        profession_id=prof_id
                    )
                    db.execute(stmt)
            
            db.commit()
            db.refresh(db_obj)
            logger.info(f"Successfully created build {db_obj.id}")
            return db_obj
            
        except Exception as e:
            error_msg = f"Error in create_with_owner: {str(e)}"
            logger.error(error_msg, exc_info=True)
            db.rollback()
            # Re-raise with more context
            raise ValueError(f"Failed to create build: {str(e)}") from e

    async def create_with_owner_async(
        self, db: AsyncSession, *, obj_in: schemas.BuildCreate, owner_id: int
    ) -> Optional[Build]:
        """
        Create a new build with the given owner and profession associations (asynchronous).
        
        Args:
            db: Async database session
            obj_in: Build data including profession_ids
            owner_id: ID of the user creating the build
            
        Returns:
            The created build with associated professions, or None if creation failed
        """
        try:
<<<<<<< HEAD
            # Prepare build data
            build_data = obj_in.model_dump()
            profession_ids = build_data.pop('profession_ids', [])
=======
            # Get all available professions
            professions = db.query(models.Profession).all()
            
            # Filter by preferred professions if specified
            if generation_request.preferred_professions:
                professions = [
                    p for p in professions 
                    if p.id in generation_request.preferred_professions
                ]
            
            # Ensure we have at least one profession
            if not professions:
                logger.warning("No professions available for build generation")
                return schemas.BuildGenerationResponse(
                    success=False,
                    message="No valid professions available for build generation",
                    build=None,
                    suggested_composition=[]
                )
            
            # Simple round-robin assignment as a starting point
            # Replace this with actual build generation logic
            selected_professions = []
            for i in range(generation_request.team_size):
                selected_professions.append(professions[i % len(professions)])
            
            # Prepare constraints as a dictionary if they exist
            constraints_dict = generation_request.constraints.dict() if hasattr(generation_request.constraints, 'dict') else {}
            
            # Create a new build with the generated composition
            build_in = schemas.BuildCreate(
                name=f"Generated Build - {generation_request.team_size} players",
                description=f"Automatically generated build for {generation_request.team_size} players",
                game_mode="wvw",  # Default to WvW for generated builds
                team_size=generation_request.team_size,
                is_public=False,
                config={"generated": True, "constraints": constraints_dict},
                constraints=constraints_dict,
                profession_ids=[p.id for p in selected_professions]
            )
>>>>>>> 72cc1ed9
            
            # Add required fields
            build_data['created_by_id'] = owner_id
            now = datetime.now(timezone.utc)
            build_data['created_at'] = now
            build_data['updated_at'] = now
            build_data.setdefault('config', {})
            build_data.setdefault('constraints', {})
            
<<<<<<< HEAD
            # Create build
            db_obj = Build(**build_data)
            db.add(db_obj)
            await db.flush()
            
            # Add profession associations if any
            if profession_ids:
                # Verify all professions exist in a single query
                stmt = select(Profession.id).where(Profession.id.in_(profession_ids))
                result = await db.execute(stmt)
                existing_ids = {row[0] for row in result.all()}
                
                for prof_id in profession_ids:
                    if prof_id not in existing_ids:
                        raise ValueError(f"Profession with ID {prof_id} not found in database")
                    
                    stmt = build_profession.insert().values(
                        build_id=db_obj.id,
                        profession_id=prof_id
                    )
                    db.execute(stmt)
            
            await db.commit()
            await db.refresh(db_obj)
            return db_obj
            
        except Exception as e:
            logger.error(f"Error in create_with_owner_async: {str(e)}", exc_info=True)
            await db.rollback()
            return None
=======
            # Convert build to dict and update with profession details
            build_dict = {
                "id": build.id,
                "name": build.name,
                "description": build.description,
                "game_mode": build.game_mode,
                "team_size": build.team_size,
                "is_public": build.is_public,
                "owner_id": owner_id,  # Add owner_id to match the schema
                "created_by_id": build.created_by_id,
                "created_at": build.created_at.isoformat(),
                "updated_at": build.updated_at.isoformat(),
                "profession_ids": [p.id for p in selected_professions],
                "professions": [
                    {
                        "id": p.id,
                        "name": p.name,
                        "description": p.description or ""
                    }
                    for p in selected_professions
                ],
                "config": build.config or {},
                "constraints": build.constraints or {}
            }
            
            # Prepare suggested composition - ensure this is always a list, even if empty
            suggested_composition = []
            for i, prof in enumerate(selected_professions):
                # Determine role based on position or other logic
                role = "DPS"  # Default role
                if i == 0 and generation_request.team_size > 1:
                    role = "Healer"
                elif i == 1 and generation_request.team_size > 2:
                    role = "Support"
                
                suggested_composition.append({
                    "position": i + 1,
                    "profession": prof.name,
                    "role": role,
                    "build": f"{prof.name} - {role}",
                    "required_boons": ["Might", "Fury"],
                    "required_utilities": ["CC", "Cleanse"]
                })
            
            # Prepare metrics
            metrics = {
                "boon_coverage": {
                    "might": 100.0,
                    "fury": 100.0,
                    "quickness": 50.0,
                    "alacrity": 0.0
                },
                "role_distribution": {
                    "healer": 1,
                    "support": 1,
                    "dps": generation_request.team_size - 2 if generation_request.team_size > 2 else 1
                },
                "profession_distribution": {p.name: 1 for p in selected_professions}
            }
            
            return schemas.BuildGenerationResponse(
                success=True,
                message="Build generated successfully",
                build=build_dict,
                suggested_composition=suggested_composition,
                metrics=metrics
            )
            
        except Exception as e:
            return schemas.BuildGenerationResponse(
                success=False,
                message=f"Error generating build: {str(e)}",
                build=None,
                suggested_composition=[]
            )
>>>>>>> 72cc1ed9

    def get_with_professions(
        self, db: Session, *, id: int, user_id: Optional[int] = None
    ) -> Optional[models.Build]:
        """Get a build with its professions (synchronous)."""
        stmt = select(self.model).where(self.model.id == id)
        
        # Check if user has access
        if user_id is not None:
            stmt = stmt.where(
                (self.model.is_public == True) |  # noqa: E712
                (self.model.created_by_id == user_id)
            )
        
        stmt = stmt.options(joinedload(self.model.professions))
        return db.scalars(stmt).first()

    async def get_with_professions_async(
        self, db: AsyncSession, *, id: int, user_id: Optional[int] = None
    ) -> Optional[models.Build]:
        """Get a build with its professions (asynchronous)."""
        stmt = select(self.model).where(self.model.id == id)
        
        # Check if user has access
        if user_id is not None:
            stmt = stmt.where(
                (self.model.is_public == True) |  # noqa: E712
                (self.model.created_by_id == user_id)
            )
        
        stmt = stmt.options(joinedload(self.model.professions))
        result = await db.execute(stmt)
        return result.unique().scalars().first()

    def update_with_professions(
        self, 
        db: Session, 
        *, 
        db_obj: Build, 
        obj_in: Union[schemas.BuildUpdate, Dict[str, Any]],
        user_id: int
    ) -> Optional[Build]:
        """
        Update a build with its professions (synchronous).
        
        Args:
            db: Database session
            db_obj: The build to update
            obj_in: Update data including profession_ids
            user_id: ID of the user performing the update (for authorization)
            
        Returns:
            The updated build, or None if update failed
        """
        try:
            if isinstance(obj_in, dict):
                update_data = obj_in.copy()
            else:
                update_data = obj_in.model_dump(exclude_unset=True)
            
            # Handle profession updates if needed
            if 'profession_ids' in update_data:
                # Remove existing associations
                db.execute(
                    build_profession.delete()
                    .where(build_profession.c.build_id == db_obj.id)
                )
                
                # Add new associations
                for prof_id in update_data.pop('profession_ids', []):
                    # Verify profession exists
                    prof = db.get(Profession, prof_id)
                    if not prof:
                        raise ValueError(f"Profession with ID {prof_id} not found")
                        
                    stmt = build_profession.insert().values(
                        build_id=db_obj.id,
                        profession_id=prof_id
                    )
                    db.execute(stmt)
            
            # Update other fields
            for field, value in update_data.items():
                setattr(db_obj, field, value)
            
            db_obj.updated_at = datetime.now(timezone.utc)
            db.add(db_obj)
            db.commit()
            db.refresh(db_obj)
            return db_obj
            
        except Exception as e:
            logger.error(f"Error updating build: {str(e)}", exc_info=True)
            db.rollback()
            return None

    async def update_with_professions_async(
        self, 
        db: AsyncSession, 
        *, 
        db_obj: Build, 
        obj_in: Union[schemas.BuildUpdate, Dict[str, Any]],
        user_id: int
    ) -> Optional[Build]:
        """
        Update a build with its professions (asynchronous).
        
        Args:
            db: Async database session
            db_obj: The build to update
            obj_in: Update data including profession_ids
            user_id: ID of the user performing the update (for authorization)
            
        Returns:
            The updated build, or None if update failed
        """
        try:
            if isinstance(obj_in, dict):
                update_data = obj_in.copy()
            else:
                update_data = obj_in.model_dump(exclude_unset=True)
            
            # Handle profession updates if needed
            if 'profession_ids' in update_data:
                # Remove existing associations
                await db.execute(
                    build_profession.delete()
                    .where(build_profession.c.build_id == db_obj.id)
                )
                
                # Add new associations
                profession_ids = update_data.pop('profession_ids', [])
                if profession_ids:
                    # Verify all professions exist in a single query
                    stmt = select(Profession.id).where(Profession.id.in_(profession_ids))
                    result = await db.execute(stmt)
                    existing_ids = {row[0] for row in result.all()}
                    
                    for prof_id in profession_ids:
                        if prof_id not in existing_ids:
                            raise ValueError(f"Profession with ID {prof_id} not found")
                            
                        stmt = build_profession.insert().values(
                            build_id=db_obj.id,
                            profession_id=prof_id
                        )
                        await db.execute(stmt)
            
            # Update other fields
            for field, value in update_data.items():
                setattr(db_obj, field, value)
            
            db_obj.updated_at = datetime.now(timezone.utc)
            db.add(db_obj)
            await db.commit()
            await db.refresh(db_obj)
            return db_obj
            
        except Exception as e:
            logger.error(f"Error updating build: {str(e)}", exc_info=True)
            await db.rollback()
            return None


    def generate_build(
        self,
        db: Session,
        *,
        generation_request: schemas.BuildGenerationRequest,
        owner_id: int
    ) -> Dict[str, Any]:
        """
        Generate a new build based on the provided constraints and preferences.
        
        Args:
            db: Database session
            generation_request: Build generation request data
            owner_id: ID of the user who owns this build
            
        Returns:
            Dictionary containing the generated build and composition
            
        Raises:
            ValueError: If no professions are available for build generation
        """
        try:
            # Get the list of preferred professions
            profession_ids = generation_request.preferred_professions or []
            if not profession_ids:
                # If no preferred professions, get all available ones
                profession_ids = [p.id for p in db.query(Profession).all()]
                
            if not profession_ids:
                raise ValueError("No professions available for build generation")
            # Create a new build record with default values
            now = datetime.now(timezone.utc)
            build_data = {
                "name": f"Generated Build {now.strftime('%Y%m%d%H%M%S')}",
                "description": "Automatically generated build",
                "game_mode": "wvw",  # Default to WvW for now
                "team_size": generation_request.team_size,
                "is_public": True,
                "created_by_id": owner_id,
                "constraints": generation_request.constraints or {},
                "created_at": now,
                "updated_at": now  # Explicitly set updated_at to match created_at
            }
            
            # Create the build in the database
            db_build = self.create(db, obj_in=build_data)
            
            # Get the list of preferred professions
            profession_ids = generation_request.preferred_professions or []
            if not profession_ids:
                # If no preferred professions, get all available ones
                profession_ids = [p.id for p in db.query(Profession).all()]
            
            # Ensure we have enough unique professions for the team size
            if len(profession_ids) < generation_request.team_size:
                # If not enough unique professions, allow duplicates
                profession_ids = (profession_ids * (generation_request.team_size // len(profession_ids) + 1))[:generation_request.team_size]
            
            # Shuffle to randomize the selection
            random.shuffle(profession_ids)
            
            # Create team composition
            team_size = generation_request.team_size
            composition = []
            
            # Simple role assignment based on required roles
            required_roles = generation_request.required_roles or []
            role_assignments = {}
            
            # Assign required roles first
            for i, role in enumerate(required_roles):
                if i < team_size:
                    role_assignments[i] = role
            
            # Fill remaining slots with generic roles
            for i in range(team_size):
                if i not in role_assignments:
                    role_assignments[i] = "dps"  # Default to DPS
            
            # Create team members
            for i in range(team_size):
                profession_id = profession_ids[i % len(profession_ids)]
                profession = db.get(Profession, profession_id)
                
                if not profession:
                    continue
                
                role = role_assignments.get(i, "dps")
                
                team_member = {
                    "position": i + 1,
                    "profession": profession.name,
                    "role": role,
                    "build": f"{profession.name} - {role.capitalize()}",
                    "required_boons": ["Might", "Fury"],
                    "required_utilities": ["Stun Break", "Condition Cleanse"]
                }
                composition.append(team_member)
                
                # Add profession to build if not already added
                if profession not in db_build.professions:
                    db_build.professions.append(profession)
            
            # Update the build with the selected professions
            db.add(db_build)
            db.commit()
            db.refresh(db_build)
            
            # Prepare metrics
            metrics = {
                "boon_coverage": {
                    "quickness": 100.0 if "quickness" in required_roles else 0.0,
                    "alacrity": 100.0 if "alacrity" in required_roles else 0.0,
                    "might": 100.0,
                    "fury": 100.0,
                    "protection": 50.0,
                    "regeneration": 50.0
                },
                "role_distribution": {
                    "healer": sum(1 for m in composition if "heal" in m["role"].lower() or "support" in m["role"].lower()),
                    "dps": sum(1 for m in composition if "dps" in m["role"].lower()),
                    "support": sum(1 for m in composition if "support" in m["role"].lower()),
                    "utility": 0  # This would be calculated based on actual utilities
                },
                "profession_distribution": {
                    m["profession"]: sum(1 for x in composition if x["profession"] == m["profession"])
                    for m in composition
                }
            }
            
            # Prepare response
            response = {
                "success": True,
                "message": "Build generated successfully",
                "build": db_build,
                "suggested_composition": composition,
                "metrics": metrics
            }
            
            return response
            
        except Exception as e:
            logger.error(f"Error generating build: {str(e)}", exc_info=True)
            db.rollback()
            raise


# Create a singleton instance
build = CRUDBuild(Build)<|MERGE_RESOLUTION|>--- conflicted
+++ resolved
@@ -1,16 +1,13 @@
-from __future__ import annotations
-
 import logging
-<<<<<<< HEAD
-from datetime import datetime, timezone
-from typing import Any, Dict, List, Optional, Union, cast
-=======
 from typing import Any, Dict, List, Optional, Type, TypeVar, Union, Type, Generic
 from fastapi import HTTPException, status
 from sqlalchemy.orm import Session, joinedload
 from sqlalchemy.sql import func
 import traceback
->>>>>>> 72cc1ed9
+
+import logging
+from datetime import datetime, timezone
+from typing import Any, Dict, List, Optional, Union, cast
 
 from sqlalchemy import select, func, or_
 from sqlalchemy.ext.asyncio import AsyncSession
@@ -172,20 +169,17 @@
             The created build with associated professions, or None if creation failed
         """
         try:
-<<<<<<< HEAD
             # Prepare build data
             build_data = obj_in.model_dump()
             profession_ids = build_data.pop('profession_ids', [])
-=======
-            # Get all available professions
-            professions = db.query(models.Profession).all()
-            
-            # Filter by preferred professions if specified
-            if generation_request.preferred_professions:
-                professions = [
-                    p for p in professions 
-                    if p.id in generation_request.preferred_professions
-                ]
+            
+            # Add required fields
+            build_data['created_by_id'] = owner_id
+            now = datetime.now(timezone.utc)
+            build_data['created_at'] = now
+            build_data['updated_at'] = now
+            build_data.setdefault('config', {})
+            build_data.setdefault('constraints', {})
             
             # Ensure we have at least one profession
             if not professions:
@@ -217,48 +211,9 @@
                 constraints=constraints_dict,
                 profession_ids=[p.id for p in selected_professions]
             )
->>>>>>> 72cc1ed9
-            
-            # Add required fields
-            build_data['created_by_id'] = owner_id
-            now = datetime.now(timezone.utc)
-            build_data['created_at'] = now
-            build_data['updated_at'] = now
-            build_data.setdefault('config', {})
-            build_data.setdefault('constraints', {})
-            
-<<<<<<< HEAD
-            # Create build
-            db_obj = Build(**build_data)
-            db.add(db_obj)
-            await db.flush()
-            
-            # Add profession associations if any
-            if profession_ids:
-                # Verify all professions exist in a single query
-                stmt = select(Profession.id).where(Profession.id.in_(profession_ids))
-                result = await db.execute(stmt)
-                existing_ids = {row[0] for row in result.all()}
-                
-                for prof_id in profession_ids:
-                    if prof_id not in existing_ids:
-                        raise ValueError(f"Profession with ID {prof_id} not found in database")
-                    
-                    stmt = build_profession.insert().values(
-                        build_id=db_obj.id,
-                        profession_id=prof_id
-                    )
-                    db.execute(stmt)
-            
-            await db.commit()
-            await db.refresh(db_obj)
-            return db_obj
-            
-        except Exception as e:
-            logger.error(f"Error in create_with_owner_async: {str(e)}", exc_info=True)
-            await db.rollback()
-            return None
-=======
+            
+            build = self.create_with_owner(db, obj_in=build_in, owner_id=owner_id)
+            
             # Convert build to dict and update with profession details
             build_dict = {
                 "id": build.id,
@@ -334,7 +289,6 @@
                 build=None,
                 suggested_composition=[]
             )
->>>>>>> 72cc1ed9
 
     def get_with_professions(
         self, db: Session, *, id: int, user_id: Optional[int] = None
