--- conflicted
+++ resolved
@@ -3,11 +3,7 @@
 from faker import Faker
 from sqlalchemy.orm import Session
 
-<<<<<<< HEAD
-from app.models import User, Role, Profession, Composition, EliteSpecialization, Build
-=======
 from app.models import User, Role, Profession, Composition, EliteSpecialization, Build, BuildProfession
->>>>>>> 72cc1ed9
 
 fake = Faker()
 
